import { useState, useEffect, useMemo, useCallback, Suspense } from 'react'
import { Text, Button, View, Actionable, Icon, useToast, Image } from 'reshaped'
import { type Address, formatUnits, parseUnits } from 'viem'
import { useAccount, useBalance } from 'wagmi'
import { useQuery } from '@tanstack/react-query'
import { useLazyLoadQuery } from 'react-relay'
import {
  useGasEstimate,
  useSwap,
  useSwapApproval,
  useSwapCallback,
  useSwapRoute,
  useTokenBalance,
  useTokenInfo,
  useTokenAllowance,
  useTransaction,
  usePonderSDK,
} from '@ponderfinance/sdk'
import { ArrowDown, GasPump, X } from '@phosphor-icons/react'
import { usePrivy } from '@privy-io/react-auth'
import { InterfaceTabs } from '@/src/modules/swap/components/InterfaceTabs'
import { TokenBalanceDisplay } from '@/src/modules/swap/components/TokenBalanceDisplay'
import TokenSelector from '@/src/components/TokenSelector'
import { CURRENT_CHAIN } from '@/src/constants/chains'
import { formatNumber, roundDecimal } from '@/src/utils/numbers'
import { TokenPair, tokenByAddressQuery } from '@/src/components/TokenPair'
import { RelayEnvironmentProvider } from 'react-relay'
import { environment } from '@/src/relay/environment'
import { getClientEnvironment } from '@/src/lib/relay/environment'

const kubTokenAbi = [
  {
    name: 'allowance',
    type: 'function',
    inputs: [
      { name: 'owner', type: 'address' },
      { name: 'spender', type: 'address' },
    ],
    outputs: [{ name: '', type: 'uint256' }],
    stateMutability: 'view',
  },
  {
    name: 'approve',
    type: 'function',
    inputs: [
      { name: 'spender', type: 'address' },
      { name: 'amount', type: 'uint256' },
    ],
    outputs: [{ name: '', type: 'bool' }],
    stateMutability: 'nonpayable',
  },
] as const

interface SwapInterfaceProps {
  defaultTokenIn?: Address
  defaultTokenOut?: Address
  defaultWidth?: string
  className?: string
}

// Base swap params shared across all swap types
interface BaseSwapParams {
  path: Address[]
  to: Address
  deadline: bigint
}

interface SwapExactTokensForTokensParams extends BaseSwapParams {
  amountIn: bigint
  amountOutMin: bigint
}

interface SwapTokensForExactTokensParams extends BaseSwapParams {
  amountOut: bigint
  amountInMax: bigint
}

interface SwapExactETHForTokensParams extends BaseSwapParams {
  amountOutMin: bigint
}

interface SwapTokensForExactETHParams extends BaseSwapParams {
  amountOut: bigint
  amountInMax: bigint
}

interface SwapExactTokensForETHParams extends BaseSwapParams {
  amountIn: bigint
  amountOutMin: bigint
}

interface SwapETHForExactTokensParams extends BaseSwapParams {
  amountOut: bigint
  value: bigint
}

type SwapParams =
  | {
      type: 'exactETHForTokens'
      params: SwapExactETHForTokensParams
      value: bigint
    }
  | {
      type: 'tokensForExactETH'
      params: SwapTokensForExactETHParams
    }
  | {
      type: 'exactTokensForETH'
      params: SwapExactTokensForETHParams
    }
  | {
      type: 'ETHForExactTokens'
      params: SwapETHForExactTokensParams
      value: bigint
    }
  | {
      type: 'exactTokensForTokens'
      params: SwapExactTokensForTokensParams
    }

const MAX_UINT256 = BigInt(
  '0xffffffffffffffffffffffffffffffffffffffffffffffffffffffffffffffff'
)
const DEFAULT_DEADLINE_MINUTES = 20
const DEFAULT_SLIPPAGE = 0.5 // 0.5%
const HIGH_PRICE_IMPACT_THRESHOLD = 2 // 2%
const CRITICAL_PRICE_IMPACT_THRESHOLD = 5 // 5%
const KUB_ADDRESS = '0x0000000000000000000000000000000000000000'

export function SwapInterface({
  defaultTokenIn,
  defaultTokenOut,
  defaultWidth = '480px',
  className,
}: SwapInterfaceProps) {
  const sdk = usePonderSDK()
  const { address: account } = useAccount()
  const toast = useToast()

  // Form state
  const [tokenIn, setTokenIn] = useState<Address | undefined>(defaultTokenIn)
  const [tokenOut, setTokenOut] = useState<Address | undefined>(defaultTokenOut)
  const [amountIn, setAmountIn] = useState<string>('')
  const [slippage, setSlippage] = useState(DEFAULT_SLIPPAGE)
  const [error, setError] = useState<string | null>(null)
  const [isProcessing, setIsProcessing] = useState(false)
  const [approvalsPending, setApprovalsPending] = useState<Set<Address>>(new Set())
  const { login } = usePrivy()

  // Token information
  const { data: tokenInInfo } = useTokenInfo(tokenIn || ('' as Address))
  const { data: tokenOutInfo } = useTokenInfo(tokenOut || ('' as Address))

  // Handle both ERC20 and native KUB balances
  const { data: tokenInBalance, refetch: refetchTokenInBalance } = useTokenBalance(
    tokenIn && tokenIn.toLowerCase() !== KUB_ADDRESS.toLowerCase()
      ? tokenIn
      : ('' as Address),
    account
  )

  const { data: tokenOutBalance, refetch: refetchTokenOutBalance } = useTokenBalance(
    tokenOut && tokenOut.toLowerCase() !== KUB_ADDRESS.toLowerCase()
      ? tokenOut
      : ('' as Address),
    account
  )

  // Fetch native KUB balance
  const { data: nativeBalance, refetch: refetchNativeBalance } = useBalance({
    address: account,
  })

  const { data: tokenInAllowance, refetch: refetchAllowance } = useTokenAllowance(
    tokenIn && tokenIn.toLowerCase() !== KUB_ADDRESS.toLowerCase()
      ? tokenIn
      : ('' as Address),
    sdk?.router.address,
    account,
    !!(
      tokenIn &&
      tokenIn.toLowerCase() !== KUB_ADDRESS.toLowerCase() &&
      account &&
      sdk?.router.address
    )
  )

  const effectiveTokenInBalance = useMemo(() => {
    if (!tokenIn) return undefined

    if (tokenIn.toLowerCase() === KUB_ADDRESS.toLowerCase()) {
      return nativeBalance?.value || undefined
    }

    return tokenInBalance
  }, [tokenIn, tokenInBalance, nativeBalance])

  const effectiveTokenOutBalance = useMemo(() => {
    if (!tokenOut) return undefined

    if (tokenOut.toLowerCase() === KUB_ADDRESS.toLowerCase()) {
      return nativeBalance?.value || undefined
    }

    return tokenOutBalance
  }, [tokenOut, tokenOutBalance, nativeBalance])

  const parsedAmountIn = useMemo(() => {
    if (!tokenInInfo && !isNativeKUB(tokenIn)) return BigInt(0)
    if (!amountIn) return BigInt(0)

    try {
      // For native KUB, use 18 decimals
      const decimals = isNativeKUB(tokenIn) ? 18 : tokenInInfo!.decimals
      return parseUnits(amountIn, decimals)
    } catch {
      return BigInt(0)
    }
  }, [amountIn, tokenInInfo, tokenIn])

  const { data: wkubAddress } = useQuery({
    queryKey: ['ponder', 'router', 'wkub'],
    queryFn: () => sdk.router.KKUB(),
    enabled: !!sdk.router,
  })

  const routeTokenIn = useMemo(() => {
    if (isNativeKUB(tokenIn) && wkubAddress) {
      return wkubAddress
    }
    return tokenIn as Address
  }, [tokenIn, wkubAddress])

  const routeTokenOut = useMemo(() => {
    if (isNativeKUB(tokenOut) && wkubAddress) {
      return wkubAddress
    }
    return tokenOut as Address
  }, [tokenOut, wkubAddress])

  const isDirectKubWkubSwap = useMemo(() => {
    if (!wkubAddress) return false

    const isKubToWkub =
      isNativeKUB(tokenIn) && tokenOut?.toLowerCase() === wkubAddress.toLowerCase()

    const isWkubToKub =
      tokenIn?.toLowerCase() === wkubAddress.toLowerCase() && isNativeKUB(tokenOut)

    return isKubToWkub || isWkubToKub
  }, [tokenIn, tokenOut, wkubAddress])

  const syntheticDirectRoute = useMemo(() => {
    if (
      !isDirectKubWkubSwap ||
      !tokenIn ||
      !tokenOut ||
      !parsedAmountIn ||
      !wkubAddress
    ) {
      return null
    }

    // Create a synthetic 1:1 route for these special cases
    return {
      path: [routeTokenIn, routeTokenOut],
      pairs: [wkubAddress],
      amountIn: parsedAmountIn,
      amountOut: parsedAmountIn, // 1:1 conversion
      priceImpact: 0,
      totalFee: BigInt(0),
      hops: [
        {
          pair: wkubAddress,
          tokenIn: routeTokenIn,
          tokenOut: routeTokenOut,
          amountIn: parsedAmountIn,
          amountOut: parsedAmountIn, // 1:1 conversion
          fee: BigInt(0),
          priceImpact: 0,
        },
      ],
    }
  }, [
    isDirectKubWkubSwap,
    tokenIn,
    tokenOut,
    parsedAmountIn,
    routeTokenIn,
    routeTokenOut,
    wkubAddress,
  ])

  // Use regular routing for non-direct swaps, synthetic route for direct KUB<->WKUB
  const { data: normalRoute, isLoading: isRouteLoading } = useSwapRoute(
    {
      tokenIn: routeTokenIn as Address,
      tokenOut: routeTokenOut as Address,
      amountIn: parsedAmountIn,
      maxHops: 3,
    },
    Boolean(
      tokenIn &&
        tokenOut &&
        parsedAmountIn > BigInt(0) &&
        (tokenInInfo || isNativeKUB(tokenIn)) &&
        wkubAddress &&
        !isDirectKubWkubSwap
    )
  )

  // 3. Add function to refresh all balances
  const refreshAllBalances = useCallback(async () => {
    // Refresh token balances
    if (tokenIn && tokenIn.toLowerCase() !== KUB_ADDRESS.toLowerCase()) {
      await refetchTokenInBalance()
    }

    if (tokenOut && tokenOut.toLowerCase() !== KUB_ADDRESS.toLowerCase()) {
      await refetchTokenOutBalance()
    }

    // If either token is native KUB, refresh native balance
    if (
      tokenIn?.toLowerCase() === KUB_ADDRESS.toLowerCase() ||
      tokenOut?.toLowerCase() === KUB_ADDRESS.toLowerCase()
    ) {
      await refetchNativeBalance()
    }
  }, [
    tokenIn,
    tokenOut,
    refetchTokenInBalance,
    refetchTokenOutBalance,
    refetchNativeBalance,
  ])

  // Combine normal route with synthetic route
  const route = useMemo(() => {
    if (isDirectKubWkubSwap) {
      return syntheticDirectRoute
    }
    return normalRoute
  }, [normalRoute, syntheticDirectRoute, isDirectKubWkubSwap])

  // Expected output calculations
  const expectedOutput = useMemo(() => {
    if (!route?.amountOut) return null

    // For native KUB, use 18 decimals
    const decimals = isNativeKUB(tokenOut) ? 18 : tokenOutInfo?.decimals || 18

    return {
      raw: BigInt(route.amountOut),
      formatted: formatUnits(BigInt(route.amountOut), decimals),
    }
  }, [route?.amountOut, tokenOutInfo, tokenOut])

  const minimumReceived = useMemo(() => {
    if (!expectedOutput?.raw) return null

    // For native KUB, use 18 decimals
    const decimals = isNativeKUB(tokenOut) ? 18 : tokenOutInfo?.decimals || 18

    const slippageBps = BigInt(Math.round(slippage * 100))
    const slippageAmount = (expectedOutput.raw * slippageBps) / BigInt(10000)
    const minAmount = expectedOutput.raw - slippageAmount

    return {
      raw: minAmount,
      formatted: formatUnits(minAmount, decimals),
    }
  }, [expectedOutput, slippage, tokenOutInfo, tokenOut])

  // Helper function to check if token is native KUB
  function isNativeKUB(tokenAddress?: Address): boolean {
    return !!tokenAddress && tokenAddress.toLowerCase() === KUB_ADDRESS.toLowerCase()
  }

  // Swap execution setup
  const { calldata: swapCalldata } = useSwapCallback({
    route: route ?? undefined,
    recipient: account,
    slippageBps: Math.round(slippage * 100),
    deadline: BigInt(Math.floor(Date.now() / 1000) + DEFAULT_DEADLINE_MINUTES * 60),
  })

  // Create serialized version for gas estimation to avoid BigInt serialization errors
  const serializedCallData = useMemo(() => {
    if (!swapCalldata) return undefined

    // Create a serialized version with BigInts converted to strings
    return {
      to: swapCalldata.to,
      data: swapCalldata.data,
      value: swapCalldata.value,
      gasLimit: swapCalldata.gasLimit.toString(),
    }
  }, [swapCalldata])

  const { data: gasEstimate } = useGasEstimate(
    serializedCallData,
    Boolean(serializedCallData)
  )

  // Contract interactions
  const { mutateAsync: approve } = useSwapApproval()
  const { mutateAsync: swap, isPending: isSwapping } = useSwap()
  const [txHash, setTxHash] = useState<string>()
  const { data: txStatus } = useTransaction(txHash as `0x${string}`)

  // Validation states
  const isApprovalRequired = useMemo(() => {
    if (!route?.amountIn || isNativeKUB(tokenIn) || !tokenInAllowance?.amount || !tokenIn)
      return false
    return BigInt(route.amountIn) > BigInt(tokenInAllowance.amount)
  }, [route?.amountIn, tokenInAllowance?.amount, tokenIn])

  const isValidTrade = useMemo(() => {
    if (!route?.amountIn || !effectiveTokenInBalance || !account) return false

    const amountInBigInt = BigInt(route.amountIn)
    const balanceBigInt = BigInt(effectiveTokenInBalance.toString())

    // For native KUB, keep some for gas
    if (isNativeKUB(tokenIn)) {
      // Make sure gasBuffer is a BigInt
      const gasBuffer = gasEstimate?.estimate
        ? BigInt(gasEstimate.estimate.toString())
        : parseUnits('0.01', 18) // 0.01 KUB as buffer if estimate not available

      return (
        amountInBigInt <= balanceBigInt - gasBuffer &&
        amountInBigInt > BigInt(0) &&
        BigInt(route.amountOut) > BigInt(0)
      )
    }

    return (
      amountInBigInt <= balanceBigInt &&
      amountInBigInt > BigInt(0) &&
      BigInt(route.amountOut) > BigInt(0)
    )
  }, [route, effectiveTokenInBalance, account, tokenIn, gasEstimate])

  const showPriceImpactWarning = (route?.priceImpact || 0) > HIGH_PRICE_IMPACT_THRESHOLD
  const showCriticalPriceImpactWarning =
    (route?.priceImpact || 0) > CRITICAL_PRICE_IMPACT_THRESHOLD

  const handleAmountInput = (value: string) => {
    if (!tokenInInfo && !isNativeKUB(tokenIn)) return
    setError(null)

    // Validate numeric input with decimals
    if (!/^\d*\.?\d*$/.test(value)) return

    // For native KUB, use 18 decimals
    const decimals = isNativeKUB(tokenIn) ? 18 : tokenInInfo!.decimals

    const parts = value.split('.')
    if (parts[1] && parts[1].length > decimals) return

    // Validate maximum amount
    try {
      const parsedAmount = parseUnits(value || '0', decimals)
      if (parsedAmount > MAX_UINT256) return
    } catch {
      return
    }

    setAmountIn(value)
  }

  const handleApproval = useCallback(async () => {
    if (
      !route?.path[0] ||
      !account ||
      !route.amountIn ||
      !tokenIn ||
      isNativeKUB(tokenIn)
    )
      return
    setError(null)

    try {
      setApprovalsPending((prev) => new Set(prev).add(tokenIn))
      const result = await approve({
        tokenIn: route.path[0],
        amountIn: BigInt(route.amountIn),
        useUnlimited: true,
      })

      // Wait for approval to be mined
      await sdk.publicClient.waitForTransactionReceipt({
        hash: result.hash,
        confirmations: 1,
      })

      await refetchAllowance?.()
      setApprovalsPending((prev) => {
        const next = new Set(prev)
        next.delete(tokenIn)
        return next
      })

      return result
    } catch (err: any) {
      console.error('Approval failed:', err)
      setError(err.message || 'Failed to approve token')
      setApprovalsPending((prev) => {
        const next = new Set(prev)
        next.delete(tokenIn)
        return next
      })
      throw err
    }
  }, [route, account, tokenIn, approve, sdk, refetchAllowance])

  const showSuccessToast = (swappedAmountIn: bigint, swappedAmountOut: bigint, txHash: string) => {
    // Format amounts with proper decimals and round to reasonable decimal places
    const formattedAmountIn = isNativeKUB(tokenIn) 
      ? formatNumber(roundDecimal(formatUnits(swappedAmountIn || BigInt(0), 18), 4))
      : tokenInInfo 
        ? formatNumber(roundDecimal(formatUnits(swappedAmountIn || BigInt(0), tokenInInfo.decimals), 4))
        : '0';

    const formattedAmountOut = isNativeKUB(tokenOut)
      ? formatNumber(roundDecimal(formatUnits(swappedAmountOut || BigInt(0), 18), 4))
      : tokenOutInfo
        ? formatNumber(roundDecimal(formatUnits(swappedAmountOut || BigInt(0), tokenOutInfo.decimals), 4))
        : '0';

    const environment = getClientEnvironment()
    if (!environment) return

    const id = toast.show({
      color: 'neutral',
      actionsSlot: (
        <RelayEnvironmentProvider environment={environment}>
          <Suspense>
            <Actionable 
              attributes={{
                style: {
<<<<<<< HEAD
                  width: '100%',
=======
                  width: '100% !important',
>>>>>>> 5431860b
                },
              }}
              onClick={() => window.open(`${CURRENT_CHAIN.blockExplorers.default.url}/tx/${txHash}`, '_blank')}
            >
              <View 
                direction="row"
                align="start"
                gap={3}
                position="relative"
              >
                <TokenPair
                  tokenAddressA={tokenIn}
                  tokenAddressB={tokenOut}
                  size="small"
                  showSymbols={false}
                />
                <View direction="column" gap={1}>
                  <Text variant="body-2">Swapped</Text>
                  <Text variant="body-2" color="neutral-faded">
                    {formattedAmountIn} {tokenInInfo?.symbol || 'KUB'} for {formattedAmountOut} {tokenOutInfo?.symbol || 'KUB'}
                  </Text>
                </View>
                <Button
                  onClick={(e) => { e.stopPropagation(); toast.hide(id); }} 
                  variant="ghost"
                  size="small"
                  attributes={{
                    style: {
                      position: 'absolute',
                      top: '-8px',
                      right: '8px'
                    }
                  }}
                >
                  <Icon svg={X} />
                </Button>
              </View>
            </Actionable>
          </Suspense>
        </RelayEnvironmentProvider>
      ),
      timeout: 0,
    })
  }

  const handleSwap = async () => {
    if (!route || !account || !minimumReceived?.raw || !sdk) return
    setError(null)
    setIsProcessing(true)

    try {
      // Special case for KUB -> WKUB (direct deposit)
      if (
        isNativeKUB(tokenIn) &&
        tokenOut &&
        wkubAddress &&
        tokenOut.toLowerCase() === wkubAddress.toLowerCase()
      ) {
        try {
          console.log('Using direct deposit for KUB -> WKUB')

          // Get WKUB contract instance
          const wkubContract = {
            address: wkubAddress,
            abi: [
              {
                name: 'deposit',
                type: 'function',
                stateMutability: 'payable',
                inputs: [],
                outputs: [],
              },
            ],
          }

          // Execute deposit transaction
          const hash = await sdk?.walletClient?.writeContract({
            address: wkubAddress,
            abi: wkubContract.abi,
            functionName: 'deposit',
            value: parsedAmountIn,
            chain: CURRENT_CHAIN,
            account,
          })

          if (!hash) throw new Error('Failed to get transaction hash')
          
          setTxHash(hash)

          await sdk.publicClient.waitForTransactionReceipt({
            hash: hash as `0x${string}`,
            confirmations: 1,
          })

          showSuccessToast(parsedAmountIn, parsedAmountIn, hash as string)
          
          // Refresh balances immediately
          await refreshAllBalances()
          
          setAmountIn('')
          setTxHash(undefined)
          setError(null)

          return
        } catch (err: any) {
          console.error('WKUB deposit failed:', err)
          setError(`WKUB deposit failed: ${err.message || 'Unknown error'}`)
          setIsProcessing(false)
          return
        }
      }

      // Special case for WKUB -> KUB (try unwrapKKUB first, then fallback to router)
      if (
        tokenIn &&
        wkubAddress &&
        tokenIn.toLowerCase() === wkubAddress.toLowerCase() &&
        isNativeKUB(tokenOut)
      ) {
        // Try with direct unwrapper first
        try {
          console.log('Using direct unwrapKKUB for WKUB -> KUB')

          // Check current allowance
          const unwrapperAllowance = await sdk.publicClient.readContract({
            address: wkubAddress,
            abi: kubTokenAbi,
            functionName: 'allowance',
            args: [account, sdk.kkubUnwrapper.address],
          })

          // If allowance is insufficient, we need to approve
          if (unwrapperAllowance < parsedAmountIn) {
            console.log('Approving WKUB for unwrapper...')
            setApprovalsPending((prev) => new Set(prev).add(wkubAddress))

            // For WKUB -> KUB, approve directly without using the approval function
            // This ensures we're setting the exact allowance needed
            const approveHash = await sdk?.walletClient?.writeContract({
              address: wkubAddress,
              abi: kubTokenAbi,
              functionName: 'approve',
              args: [sdk.kkubUnwrapper.address, parsedAmountIn],
              account,
              chain: CURRENT_CHAIN,
            })

            // Wait for approval transaction to be confirmed
            await sdk.publicClient.waitForTransactionReceipt({
              hash: approveHash as `0x${string}`,
              confirmations: 1,
            })

            // Verify the new allowance after approval
            const newAllowance = await sdk.publicClient.readContract({
              address: wkubAddress,
              abi: kubTokenAbi,
              functionName: 'allowance',
              args: [account, sdk.kkubUnwrapper.address],
            })

            console.log('New allowance after approval:', newAllowance?.toString())

            setApprovalsPending((prev) => {
              const next = new Set(prev)
              next.delete(wkubAddress)
              return next
            })
          }

          // Now call unwrapKKUB with the approved amount
          const hash = await sdk.unwrapKKUB(parsedAmountIn, account)

          setTxHash(hash)
          setAmountIn('')

          await sdk.publicClient.waitForTransactionReceipt({
            hash,
            confirmations: 1,
          })

          return
        } catch (unwrapErr: any) {
          console.error('Direct WKUB unwrap failed, trying router:', unwrapErr)
        }
      }

      const deadline = BigInt(
        Math.floor(Date.now() / 1000) + DEFAULT_DEADLINE_MINUTES * 60
      )
      const isETHIn = isNativeKUB(tokenIn)
      const isETHOut = isNativeKUB(tokenOut)

      let swapParams: SwapParams

      if (isETHIn && parsedAmountIn) {
        swapParams = {
          type: 'exactETHForTokens',
          params: {
            amountOutMin: minimumReceived.raw,
            path: route.path,
            to: account,
            deadline,
          },
          value: parsedAmountIn,
        }
      } else if (isETHOut && parsedAmountIn) {
        swapParams = {
          type: 'exactTokensForETH',
          params: {
            amountIn: parsedAmountIn,
            amountOutMin: minimumReceived.raw,
            path: route.path,
            to: account,
            deadline,
          },
        }
      } else if (isETHOut && route.amountOut) {
        swapParams = {
          type: 'tokensForExactETH',
          params: {
            amountOut: route.amountOut,
            amountInMax: parsedAmountIn || BigInt(0),
            path: route.path,
            to: account,
            deadline,
          },
        }
      } else if (isETHIn && route.amountOut) {
        swapParams = {
          type: 'ETHForExactTokens',
          params: {
            amountOut: route.amountOut,
            path: route.path,
            to: account,
            deadline,
            value: parsedAmountIn || BigInt(0),
          },
          value: parsedAmountIn || BigInt(0),
        }
      } else {
        swapParams = {
          type: 'exactTokensForTokens',
          params: {
            amountIn: parsedAmountIn || BigInt(0),
            amountOutMin: minimumReceived.raw,
            path: route.path,
            to: account,
            deadline,
          },
        }
      }

      const result = await swap(swapParams)
      if (!result.hash) throw new Error('Failed to get transaction hash')
      
      setTxHash(result.hash)

      await sdk.publicClient.waitForTransactionReceipt({
        hash: result.hash,
        confirmations: 1,
      })

      showSuccessToast(parsedAmountIn, route.amountOut, result.hash as string)
      
      // Refresh balances after a successful swap
      await refreshAllBalances()
      
      setAmountIn('')
      setTxHash(undefined)
      setError(null)
    } catch (err: any) {
      console.error('Swap error:', err)
      setError(parseSwapError(err))
    } finally {
      setIsProcessing(false)
    }
  }

  const parseSwapError = (error: any): string => {
    const message = error.message || error.toString()
    if (message.includes('INSUFFICIENT_OUTPUT_AMOUNT')) {
      return 'Insufficient output amount - try increasing slippage tolerance'
    }
    if (message.includes('EXCESSIVE_INPUT_AMOUNT')) {
      return 'Input amount too large for pool liquidity'
    }
    if (message.includes('EXPIRED')) {
      return 'Transaction deadline expired - please try again'
    }
    if (message.includes('INSUFFICIENT_LIQUIDITY')) {
      return 'Insufficient liquidity in pool'
    }
    if (message.includes('INVALID_PATH')) {
      return 'Invalid swap path - please try again'
    }
    if (message.includes('TRANSFER_FAILED')) {
      return 'Token transfer failed - please check your balance and allowance'
    }
    if (message.includes('rejected')) {
      return 'Transaction rejected by user'
    }
    if (message.includes('User rejected high impact swap')) {
      return 'Swap cancelled due to high price impact'
    }
    if (message.includes('user rejected transaction')) {
      return 'Transaction cancelled'
    }

    return `Swap failed: ${message}`
  }

  // Handle token selection with Uniswap-like swap behavior
  const handleTokenSelect = (position: 'in' | 'out', address: Address) => {
    if (position === 'in') {
      // If selecting the same token that's already in the output
      if (tokenOut && address.toLowerCase() === tokenOut.toLowerCase()) {
        // Swap the tokens
        setTokenIn(tokenOut)
        setTokenOut(tokenIn)
      } else {
        // Regular selection
        setTokenIn(address)
      }
    } else {
      // position === 'out'
      // If selecting the same token that's already in the input
      if (tokenIn && address.toLowerCase() === tokenIn.toLowerCase()) {
        // Swap the tokens
        setTokenOut(tokenIn)
        setTokenIn(tokenOut)
      } else {
        // Regular selection
        setTokenOut(address)
      }
    }

    // Reset input amount when tokens change
    setAmountIn('')
    setError(null)
  }

  // Remove the useEffect for transaction status since we're handling it in the swap function
  useEffect(() => {
    if (error) {
      const id = toast.show({
        color: 'critical',
        title: '',
        text: error,
        actionsSlot: (
          <Button onClick={() => toast.hide(id)} variant="ghost">
            <Icon svg={X} />
          </Button>
        ),
      })
    }
  }, [error])

  return (
    <View align="center" className={className}>
      <View width={{ s: '100%', m: defaultWidth }}>
        <View gap={2} borderRadius="large">
          <InterfaceTabs slippage={slippage} setSlippage={setSlippage} />
          <View maxHeight="600px" overflow="auto" gap={1}>
            {/* Input Token Section */}
            <View
              gap={2}
              padding={4}
              paddingTop={6}
              paddingBottom={6}
              borderRadius="large"
              borderColor="neutral-faded"
              align="start"
            >
              <Text color="neutral-faded" variant="body-3">
                Sell
              </Text>
              <View direction="row" gap={8} wrap={false}>
                <View grow={true} align="center">
                  <input
                    value={amountIn}
                    onChange={(e) => handleAmountInput(e.target.value)}
                    placeholder="0"
                    disabled={!tokenIn || !tokenOut}
                    className="flex w-full h-full text-4xl bg-[rgba(0,0,0,0)] focus:outline-0"
                    autoFocus
                  />
                </View>

                <TokenSelector
                  onSelectToken={(address) => handleTokenSelect('in', address)}
                  tokenAddress={tokenIn}
                  otherSelectedToken={tokenOut}
                />
              </View>
              <View>
                {effectiveTokenInBalance && (tokenInInfo || isNativeKUB(tokenIn)) && (
                  <View direction="row" align="center" justify="end" gap={2}>
                    {/* Display balance based on whether it's native KUB or ERC20 */}
                    {isNativeKUB(tokenIn) ? (
                      <Text color="neutral-faded" variant="body-3" maxLines={1}>
                        {formatNumber(
                          roundDecimal(formatUnits(effectiveTokenInBalance, 18), 2)
                        )}{' '}
                        KUB
                      </Text>
                    ) : (
                      <TokenBalanceDisplay
                        tokenInBalance={effectiveTokenInBalance}
                        tokenInInfo={tokenInInfo!}
                      />
                    )}
                    {effectiveTokenInBalance > BigInt(0) && (
                      <Actionable
                        onClick={() => {
                          const decimals = isNativeKUB(tokenIn)
                            ? 18
                            : tokenInInfo!.decimals

                          // If native KUB, leave some for gas
                          if (isNativeKUB(tokenIn)) {
                            const gasBuffer =
                              gasEstimate?.estimate || parseUnits('0.01', 18)
                            const maxAmount = effectiveTokenInBalance - gasBuffer
                            if (maxAmount > BigInt(0)) {
                              setAmountIn(formatUnits(maxAmount, decimals))
                            }
                          } else {
                            setAmountIn(formatUnits(effectiveTokenInBalance, decimals))
                          }
                        }}
                      >
                        <View
                          backgroundColor="primary-faded"
                          padding={1}
                          borderRadius="circular"
                        >
                          <Text variant="caption-2" color="primary" weight="bold">
                            MAX
                          </Text>
                        </View>
                      </Actionable>
                    )}
                  </View>
                )}
              </View>
            </View>

            {/* Output Token Section */}
            <View
              gap={2}
              padding={4}
              paddingTop={6}
              paddingBottom={6}
              borderRadius="large"
              backgroundColor="elevation-base"
              align="start"
              position="relative"
            >
              <View
                position="absolute"
                insetTop={-7}
                align="center"
                backgroundColor="elevation-overlay"
                borderColor="neutral-faded"
                borderRadius="large"
                attributes={{
                  style: {
                    left: '50%',
                    marginLeft: '-22px',
                    borderWidth: '4px',
                    borderColor: 'var(--rs-color-background-page)',
                  },
                }}
                zIndex={2}
              >
                <Button
                  onClick={() => {
                    if (!isProcessing) {
                      setTokenIn(tokenOut)
                      setTokenOut(tokenIn)
                      setAmountIn('')
                      setError(null)
                    }
                  }}
                  disabled={isProcessing}
                  variant="ghost"
                  size="small"
                  attributes={{ style: { paddingInline: 4 } }}
                >
                  <View padding={2}>
                    <ArrowDown size={24} />
                  </View>
                </Button>
              </View>
              <Text color="neutral-faded" variant="body-3">
                Buy
              </Text>
              <View direction="row" gap={8} wrap={false}>
                <View grow={true} align="center">
                  <input
                    value={expectedOutput?.formatted || ''}
                    readOnly
                    placeholder="0"
                    disabled={!tokenIn || !tokenOut}
                    className="flex w-full h-full text-4xl bg-[rgba(0,0,0,0)] focus:outline-0"
                  />
                </View>

                <TokenSelector
                  onSelectToken={(address) => handleTokenSelect('out', address)}
                  tokenAddress={tokenOut}
                  otherSelectedToken={tokenIn}
                />
              </View>
              <View>
                {effectiveTokenOutBalance && (tokenOutInfo || isNativeKUB(tokenOut)) && (
                  <View direction="row" align="center" justify="end" gap={2}>
                    {/* Display balance based on whether it's native KUB or ERC20 */}
                    {isNativeKUB(tokenOut) ? (
                      <Text color="neutral-faded" variant="body-3" maxLines={1}>
                        {formatNumber(
                          roundDecimal(formatUnits(effectiveTokenOutBalance, 18))
                        )}{' '}
                        KUB
                      </Text>
                    ) : (
                      <TokenBalanceDisplay
                        tokenInBalance={effectiveTokenOutBalance}
                        tokenInInfo={tokenOutInfo!}
                      />
                    )}
                  </View>
                )}
              </View>
            </View>
            {/* Trade Details */}
            {/*{route && (*/}
            {/*  <View gap={4} className="bg-gray-50 p-4 rounded mt-4">*/}
            {/*    <View direction="row" justify="space-between">*/}
            {/*      <Text>Price Impact</Text>*/}
            {/*      <Text*/}
            {/*        color={*/}
            {/*          showCriticalPriceImpactWarning*/}
            {/*            ? 'critical'*/}
            {/*            : showPriceImpactWarning*/}
            {/*              ? 'warning'*/}
            {/*              : 'neutral'*/}
            {/*        }*/}
            {/*      >*/}
            {/*        {route.priceImpact.toFixed(2)}%*/}
            {/*      </Text>*/}
            {/*    </View>*/}

            {/*    <View direction="row" justify="space-between">*/}
            {/*      <Text>Minimum Received</Text>*/}
            {/*      <Text>*/}
            {/*        {minimumReceived?.formatted}{' '}*/}
            {/*        {isNativeKUB(tokenOut) ? 'KUB' : tokenOutInfo?.symbol}*/}
            {/*      </Text>*/}
            {/*    </View>*/}

            {/*    {gasEstimate && (*/}
            {/*      <View direction="row" justify="space-between">*/}
            {/*        <Text>Network Fee</Text>*/}
            {/*        <Text>{gasEstimate.estimateInKUB} KUB</Text>*/}
            {/*      </View>*/}
            {/*    )}*/}

            {/*    {route.totalFee > BigInt(0) && (*/}
            {/*      <View direction="row" justify="space-between">*/}
            {/*        <Text>Trading Fee</Text>*/}
            {/*        <Text>*/}
            {/*          {formatUnits(*/}
            {/*            route.totalFee,*/}
            {/*            isNativeKUB(tokenIn) ? 18 : tokenInInfo?.decimals || 18*/}
            {/*          )}{' '}*/}
            {/*          {isNativeKUB(tokenIn) ? 'KUB' : tokenInInfo?.symbol}*/}
            {/*        </Text>*/}
            {/*      </View>*/}
            {/*    )}*/}
            {/*  </View>*/}
            {/*)}*/}

            {/* Action Buttons */}
            <View gap={4} className="mt-4">
              {!account ? (
                <Button
                  fullWidth
                  size="large"
                  variant="solid"
                  color="primary"
                  /*//@ts-ignore*/
                  onClick={login}
                >
                  Connect Wallet
                </Button>
              ) : !tokenIn || !tokenOut ? (
                <Button fullWidth size="large" disabled>
                  Select Tokens
                </Button>
              ) : !route || !amountIn ? (
                <Button fullWidth size="large" disabled>
                  Enter Amount
                </Button>
              ) : !isValidTrade ? (
                <Button fullWidth size="large" disabled>
                  Insufficient Balance
                </Button>
              ) : isProcessing || (!!txHash && txStatus?.state === 'pending') ? (
                <Button fullWidth size="large" loading disabled>
                  {isSwapping ? 'Swapping...' : 'Processing...'}
                </Button>
              ) : isApprovalRequired ? (
                <Button
                  fullWidth
                  size="large"
                  loading={approvalsPending.has(tokenIn)}
                  disabled={approvalsPending.has(tokenIn) || isProcessing}
                  onClick={handleApproval}
                  variant="solid"
                  color="primary"
                >
                  Approve {tokenInInfo?.symbol}
                </Button>
              ) : (
                <Button
                  fullWidth
                  size="large"
                  disabled={!isValidTrade || !route || isProcessing || isRouteLoading}
                  loading={isRouteLoading || isProcessing}
                  onClick={handleSwap}
                  variant="solid"
                  color="primary"
                  attributes={{ style: { borderRadius: 'var(--rs-radius-large)' } }}
                >
                  {isRouteLoading ? 'Finalizing Quote ' : 'Swap'}
                </Button>
              )}
              <View>
                {gasEstimate && (
                  <View direction="row" gap={1}>
                    <Icon svg={GasPump} size={4} color="neutral-faded" />
                    <Text variant="caption-2" weight="regular">
                      {gasEstimate.estimateInKUB} KUB
                    </Text>
                  </View>
                )}
              </View>

              {/* Price Impact Warning */}
              {showPriceImpactWarning && (
                <Text
                  color={showCriticalPriceImpactWarning ? 'critical' : 'warning'}
                  align="center"
                >
                  {showCriticalPriceImpactWarning
                    ? `Warning: High price impact (${route?.priceImpact.toFixed(
                        2
                      )}% loss)`
                    : `High price impact (${route?.priceImpact.toFixed(
                        2
                      )}% loss). Consider reducing your trade size.`}
                </Text>
              )}
            </View>
          </View>
        </View>
      </View>
    </View>
  )
}

export default SwapInterface<|MERGE_RESOLUTION|>--- conflicted
+++ resolved
@@ -541,11 +541,7 @@
             <Actionable 
               attributes={{
                 style: {
-<<<<<<< HEAD
-                  width: '100%',
-=======
                   width: '100% !important',
->>>>>>> 5431860b
                 },
               }}
               onClick={() => window.open(`${CURRENT_CHAIN.blockExplorers.default.url}/tx/${txHash}`, '_blank')}
